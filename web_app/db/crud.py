--- conflicted
+++ resolved
@@ -362,20 +362,12 @@
             logger.error(f"Position with ID {position_id} not found")
             return None
 
-<<<<<<< HEAD
-<<<<<<< HEAD
-    def get_unique_users_count(self) -> int:
-        """
-        Retrieves the number of unique users in the database.
-        :return: The count of unique users.
-=======
     def get_total_amounts_for_open_positions(self) -> dict[str, Decimal]: 
         """ 
         Calculates the amounts for all positions where status is 'OPENED', 
         grouped by token symbol. 
         
         :return: Dictionary of total amounts for each token in opened positions 
->>>>>>> bab578d8
         """
         with self.Session() as db:
             try:
@@ -438,85 +430,11 @@
         """
         with self.Session() as db:
             try:
-<<<<<<< HEAD
-                total_opened_amount = (
-                    db.query(db.func.sum(Position.amount))
-=======
-    def get_total_amounts_for_open_positions(self) -> Decimal:
-        """
-        Calculates the total amount for all positions where status is 'OPENED'.
-
-        :return: Total amount for all opened positions
-        """
-        with self.Session() as db:
-            try:
-                total_opened_amount = (
-                    db.query(func.sum(cast(Position.amount, Numeric)))
->>>>>>> parent of b352638 (Merge pull request #159 from josephchimebuka/feat/TVL-amount-calculated)
-                    .filter(Position.status == Status.OPENED.value)
-                    .scalar()
-=======
-                unclaimed_instances = (
-                    db.query(AirDrop).filter_by(is_claimed=False).all()
->>>>>>> bab578d8
-                )
-                return unclaimed_instances
-            except SQLAlchemyError as e:
-<<<<<<< HEAD
-                logger.error(f"Error calculating total amount for open positions: {e}")
-<<<<<<< HEAD
-                return None
-=======
-                return Decimal(0.0)
-
-    def save_current_price(self, position: Position, price_dict: dict) -> None:
-        """
-        Saves current prices into db.
-        :return: None
-        """
-        start_price = price_dict.get(position.token_symbol)
-        try:
-            position.start_price = start_price
-            self.write_to_db(position)
-        except SQLAlchemyError as e:
-            logger.error(f"Error while saving current_price for position: {e}")
-
-
-class AirDropDBConnector(DBConnector):
-    """
-    Provides database connection and operations management for the AirDrop model.
-    """
-
-    def save_claim_data(self, airdrop_id: uuid.UUID, amount: Decimal) -> None:
-        """
-        Updates the AirDrop instance with claim data.
-        :param airdrop_id: uuid.UUID
-        :param amount: Decimal
-        """
-        airdrop = self.get_object(AirDrop, airdrop_id)
-        if airdrop:
-            airdrop.amount = amount
-            airdrop.is_claimed = True
-            airdrop.claimed_at = datetime.now()
-            self.write_to_db(airdrop)
-        else:
-            logger.error(f"AirDrop with ID {airdrop_id} not found")
-
-    def get_all_unclaimed(self) -> List[AirDrop]:
-        """
-        Returns all unclaimed AirDrop instances (where is_claimed is False).
-
-        :return: List of unclaimed AirDrop instances
-        """
-        with self.Session() as db:
-            try:
                 unclaimed_instances = (
                     db.query(AirDrop).filter_by(is_claimed=False).all()
                 )
                 return unclaimed_instances
             except SQLAlchemyError as e:
-=======
->>>>>>> bab578d8
                 logger.error(
                     f"Failed to retrieve unclaimed AirDrop instances: {str(e)}"
                 )
@@ -593,9 +511,4 @@
         """
         user = self.get_user_by_telegram_id(telegram_id)
         if user:
-<<<<<<< HEAD
-            self.delete_object(user, user.id)
->>>>>>> parent of b352638 (Merge pull request #159 from josephchimebuka/feat/TVL-amount-calculated)
-=======
-            self.delete_object(user, user.id)
->>>>>>> bab578d8
+            self.delete_object(user, user.id)