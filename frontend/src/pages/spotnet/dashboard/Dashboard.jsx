import React, { useEffect, useState } from 'react';
import './dashboard.css';
import newIcon from '../../../assets/icons/borrow-balance-icon.png';
import { ReactComponent as EthIcon } from 'assets/icons/ethereum.svg';
import { ReactComponent as StrkIcon } from 'assets/icons/strk.svg';
import { ReactComponent as UsdIcon } from 'assets/icons/usd_coin.svg';
import { ReactComponent as HealthIcon } from 'assets/icons/health.svg';
import { ReactComponent as CollateralIcon } from 'assets/icons/collateral_dynamic.svg';
import { ReactComponent as BorrowIcon } from 'assets/icons/borrow_dynamic.svg';
import { ReactComponent as TelegramIcon } from 'assets/icons/telegram_dashboard.svg';
import { TrendingDown, TrendingUp } from 'lucide-react';
import Spinner from 'components/spinner/Spinner';
// import { ZETH_ADDRESS } from 'utils/constants';
import useDashboardData from 'hooks/useDashboardData';
import { useClosePosition, useCheckPosition } from 'hooks/useClosePosition';
import Button from 'components/ui/Button/Button';
import { useWalletStore } from 'stores/useWalletStore';
import { ActionModal } from 'components/ui/ActionModal';
import useTelegramNotification from 'hooks/useTelegramNotification';
import { ReactComponent as AlertHexagon } from 'assets/icons/alert_hexagon.svg';

export default function Component({ telegramId }) {
  const { walletId } = useWalletStore();
  const [isCollateralActive, setIsCollateralActive] = useState(true);
  const [showModal, setShowModal] = useState(false);
  const handleOpen = () => setShowModal(true);
  const handleClose = () => setShowModal(false);

  const { data, isLoading } = useDashboardData(walletId) || {
    data: { health_ratio: '1.5', current_sum: '0.05', start_sum: '0.04', borrowed: '10.0' },
    isLoading: false,
  };
  const { mutate: closePositionEvent, isLoading: isClosing, error: closePositionError } = useClosePosition(walletId);
  const { data: positionData } = useCheckPosition();
  const { subscribe } = useTelegramNotification();

  const hasOpenedPosition = positionData?.has_opened_position;

  const handleSubscribe = () => subscribe({ telegramId, walletId });

  const [cardData, setCardData] = useState([
    {
      title: 'Collateral & Earnings',
      icon: CollateralIcon,
      balance: '0.00',
      currencyName: 'Ethereum',
      currencyIcon: EthIcon,
    },
    {
      title: 'Borrow',
      icon: BorrowIcon,
      balance: '0.0',
      currencyName: 'USD Coin',
      currencyIcon: UsdIcon,
    },
  ]);

  const [healthFactor, setHealthFactor] = useState('0.00');
  const [startSum, setStartSum] = useState(0);
  const [currentSum, setCurrentSum] = useState(0);
  const [loading, setLoading] = useState(true);

  useEffect(() => {
    console.log('Fetching data for walletId:', walletId);
  }, [walletId]);

  useEffect(() => {
    const getData = async () => {
      if (isLoading) {
        return;
      }
      console.log('Data:', data);

      if (!walletId) {
        console.error('getData: walletId is undefined');
        setLoading(false);
        return;
      }

      if (!data) {
        console.error('Data is missing');
        setLoading(false);
        return;
      }

      const { health_ratio, current_sum, start_sum, borrowed, multipliers, balance } = data;

      let currencyName = 'Ethereum';
      let currencyIcon = EthIcon;

      if (multipliers) {
        if (multipliers.STRK) {
          currencyName = 'STRK';
          currencyIcon = StrkIcon;
        } else if (multipliers.ETH) {
          currencyName = 'Ethereum';
          currencyIcon = EthIcon;
        } else if (multipliers.USDC) {
          currencyName = 'USDC';
          currencyIcon = UsdIcon;
        }
      }

      // Update card data using the new data structure
      const updatedCardData = [
        {
          title: 'Collateral & Earnings',
          icon: CollateralIcon,
          balance: balance,
          currencyName: currencyName,
          currencyIcon: currencyIcon,
        },
        {
          title: 'Borrow',
          icon: BorrowIcon,
          balance: borrowed,
          currencyName: 'USD Coin',
          currencyIcon: UsdIcon,
        },
      ];

      setCardData(updatedCardData);
      setHealthFactor(health_ratio || '0.00');
      setCurrentSum(current_sum || 0);
      setStartSum(start_sum || 0);
      setLoading(false);
    };

    getData();
  }, [walletId, data, isLoading]);

  const getCurrentSumColor = () => {
    if (currentSum > startSum) return 'current-sum-green';
    if (currentSum < startSum) return 'current-sum-red';
    return '';
  };

  return (
    <div className="dashboard-wrapper">
      <div className="dashboard-container">
        {loading && <Spinner loading={loading} />}
        <h1 className="dashboard-title">zkLend Position</h1>
        <div className="dashboard-content">
          <div className="top-cards-dashboard">
            <div className="card">
              <div className="card-header">
                <HealthIcon className="icon" />
                <span className="label">Health Factor</span>
              </div>
              <div className="card-value">
                <span className="top-card-value">{healthFactor}</span>
              </div>
            </div>

            <div className="card">
              <div className="card-header">
                <img src={newIcon} alt="Borrow Balance Icon" className="icon" />{' '}
                <span className="label">Borrow Balance</span>
              </div>
              <div className="card-value">
                <span className="currency-symbol">$</span>
                <span className="top-card-value">
                  {' '}
                  {cardData[1]?.balance ? Number(cardData[1].balance).toFixed(8) : '0.00'}
                </span>
              </div>
            </div>
          </div>
          <div className="dashboard-info-card">
            <div className="tabs">
              <button
                onClick={() => setIsCollateralActive(true)}
                className={`tab ${isCollateralActive ? 'active' : ''}`}
              >
                <CollateralIcon className="tab-icon" />
                <span className="tab-title">Collateral & Earnings</span>
              </button>

              <div className="tab-divider" />

              <button
                onClick={() => setIsCollateralActive(false)}
                className={`tab ${!isCollateralActive ? 'active borrow' : ''}`}
              >
                <BorrowIcon className="tab-icon" />
                <span className="tab-title">Borrow</span>
              </button>
              <div className="tab-indicator-container">
                <div className={`tab-indicator ${isCollateralActive ? 'collateral' : 'borrow'}`} />
              </div>
            </div>

            {isCollateralActive ? (
              <div className="tab-content">
                <div className="balance-info">
                  <div className="currency-info">
                    {React.createElement(cardData[0]?.currencyIcon || CollateralIcon, {
                      className: 'icon',
                    })}
                    <span className="currency-name">{cardData[0]?.currencyName || 'N/A'}</span>
                  </div>
                  <span>
                    <span className="balance-label">Balance: </span>
                    <span className="balance-value">
                      {cardData[0]?.balance ? Number(cardData[0].balance).toFixed(8) : '0.00'}
                    </span>
                  </span>
                  <span>
                    <span className="balance-label">Start sum: </span>
                    <span className="balance-value">
                      <span className="currency-symbol">$</span>
                      {startSum ? Number(startSum).toFixed(8) : '0.00'}
                    </span>
                  </span>
                  <span>
                    <span className="balance-label">Current sum: </span>
                    <span className={currentSum === 0 ? 'current-sum-white' : getCurrentSumColor()}>
                      <span className="currency-symbol">$</span>
                      {currentSum ? Number(currentSum).toFixed(8) : '0.00'}
                      {currentSum > startSum && currentSum !== 0 && <TrendingUp className="lucide-up-icon" />}
                      {currentSum < startSum && currentSum !== 0 && <TrendingDown className="lucide-down-icon" />}
                    </span>
                  </span>
                </div>
              </div>
            ) : (
              <div className="tab-content">
                <div className="balance-info">
                  <div className="currency-info">
                    {React.createElement(cardData[1]?.currencyIcon || BorrowIcon, {
                      className: 'icon',
                    })}
                    <span className="currency-name">{cardData[1]?.currencyName || 'N/A'}</span>
                  </div>
                  <span>
                    <span className="balance-label">Balance: </span>
                    <span className="balance-value">
                      {cardData[1]?.balance ? Number(cardData[1].balance).toFixed(8) : '0.00'}
                    </span>
                  </span>
                </div>
              </div>
            )}
          </div>
          <Button
            variant="primary"
            size="lg"
            className="dashboard-btn"
            onClick={() => closePositionEvent()}
            disabled={isClosing || !hasOpenedPosition}
          >
            {isClosing ? 'Closing...' : 'Redeem'}
          </Button>
<<<<<<< HEAD
          {closePositionError && (
            <div className="error-message">
              Error: {closePositionError.message} <AlertHexagon className="form-alert-hex" />
            </div>
          )}
=======

          {closePositionError && <div className="dashboard-error">Error: {closePositionError.message}</div>}
>>>>>>> b877e7b9
          <Button variant="secondary" size="lg" className="dashboard-btn" onClick={handleOpen}>
            <TelegramIcon className="tab-icon" />
            Enable telegram notification bot
          </Button>
          {showModal && (
            <ActionModal
              isOpen={showModal}
              title="Telegram Notification"
              subTitle="Do you want to enable telegram notification bot?"
              content={[
                'This will allow you to receive quick notifications on your telegram line in realtime. You can disable this setting anytime.',
              ]}
              cancelLabel="Cancel"
              submitLabel="Yes, Sure"
              submitAction={handleSubscribe}
              cancelAction={handleClose}
            />
          )}
        </div>
      </div>
    </div>
  );
}<|MERGE_RESOLUTION|>--- conflicted
+++ resolved
@@ -251,16 +251,11 @@
           >
             {isClosing ? 'Closing...' : 'Redeem'}
           </Button>
-<<<<<<< HEAD
           {closePositionError && (
             <div className="error-message">
               Error: {closePositionError.message} <AlertHexagon className="form-alert-hex" />
             </div>
           )}
-=======
-
-          {closePositionError && <div className="dashboard-error">Error: {closePositionError.message}</div>}
->>>>>>> b877e7b9
           <Button variant="secondary" size="lg" className="dashboard-btn" onClick={handleOpen}>
             <TelegramIcon className="tab-icon" />
             Enable telegram notification bot
