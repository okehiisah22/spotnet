<<<<<<< HEAD
import React from 'react';
import { useQuery } from 'react-query';
import axios from 'axios';
=======
import React, { useEffect, useState } from 'react';
>>>>>>> bab578d8
import { ReactComponent as Star } from 'assets/particles/star.svg';
import { ReactComponent as CollateralIcon } from 'assets/icons/collateral.svg';
import { ReactComponent as EthIcon } from 'assets/icons/ethereum.svg';
import { ReactComponent as UsdIcon } from 'assets/icons/usd_coin.svg';
import { ReactComponent as BorrowIcon } from 'assets/icons/borrow.svg';
import { ReactComponent as StrkIcon } from 'assets/icons/strk.svg';
import { closePosition } from 'services/transaction';
import { ZETH_ADDRESS } from 'utils/constants';
import Spinner from 'components/spinner/Spinner';
import './dashboard.css';
import { axiosInstance } from 'utils/axios';

const fetchCardData = async ({ queryKey }) => {
  const walletId = queryKey[1];
  if (!walletId) {
    console.error('fetchCardData: walletId is undefined');
    return null;
  }
  try {
    const response = await axiosInstance.get(`/api/dashboard?wallet_id=${walletId}`);
    return response.data;
  } catch (error) {
    console.error('Error during getting the data from API', error);
    return null;
  }
};

const Dashboard = ({ walletId }) => {
  const { data, isLoading, isError } = useQuery(['dashboardData', walletId], fetchCardData, {
    enabled: !!walletId,
  });

  const closePositionEvent = async () => {
    if (!walletId) {
      console.error('closePositionEvent: walletId is undefined');
      return;
    }
    try {
      const response = await axiosInstance.get(`/api/get-repay-data?supply_token=ETH&wallet_id=${walletId}`);
      await closePosition(response.data);
<<<<<<< HEAD
      await axios.get(`${backendUrl}/api/close-position?position_id=${response.data.position_id}`);
=======

      await axiosInstance.get(`/api/close-position?position_id=${response.data.position_id}`);
>>>>>>> bab578d8
    } catch (e) {
      console.error('Error during closePositionEvent', e);
    }
  };

  const initialCardData = [
    {
      title: 'Collateral & Earnings',
      icon: CollateralIcon,
      balance: '0.00',
      currencyName: 'Ethereum',
      currencyIcon: EthIcon,
    },
    {
      title: 'Borrow',
      icon: BorrowIcon,
      balance: '0.00',
      currencyName: 'USD Coin',
      currencyIcon: UsdIcon,
    },
  ];

  const cardData =
    data && data.zklend_position && data.zklend_position.products
      ? data.zklend_position.products[0].positions.map((position, index) => {
          const tokenAddress = position.tokenAddress;
          if (index === 0) {
            const isEthereum = tokenAddress === ZETH_ADDRESS;
            const balance = parseFloat(position.totalBalances[Object.keys(position.totalBalances)[0]]);
            setCurrentSum(balance);

            return {
              title: 'Collateral & Earnings',
              icon: CollateralIcon,
              balance: balance,
              currencyName: isEthereum ? 'Ethereum' : 'STRK',
              currencyIcon: isEthereum ? EthIcon : StrkIcon,
            };
          }
          return {
            title: 'Borrow',
            icon: BorrowIcon,
            balance: position.totalBalances[Object.keys(position.totalBalances)[0]],
            currencyName: 'USD Coin',
            currencyIcon: UsdIcon,
          };
        })
      : initialCardData;

  const healthFactor =
    data && data.zklend_position && data.zklend_position.products
      ? data.zklend_position.products[0].health_ratio
      : '0.00';

  const starData = [
    { top: 1, left: 0, size: 1.5 },
    { top: 75, left: 35, size: 2.5 },
    { top: -2, left: 94, size: 5.5 },
  ];

  if (isLoading) return <Spinner loading={true} />;
  if (isError) return <p>Error loading data...</p>;

  const getCurrentSumColor = () => {
    if (startSum === currentSum) return '';
    return currentSum < startSum ? 'current-sum-red' : 'current-sum-green';
  };

  return (
    <div className="dashboard-container position-relative container">
      {starData.map((star, index) => (
        <Star
          key={index}
          className="dashboard-star"
          style={{
            '--star-top': `${star.top}%`,
            '--star-left': `${star.left}%`,
            '--star-size': `${star.size}%`,
          }}
        />
      ))}
      <div className="position-relative">
        <div className="background-gradient"></div>
        <div className="background-gradient"></div>
      </div>
      <h1 className="text-white text-center zkLend-text">zkLend Position</h1>
      <div className="card card-health-factor mx-auto d-flex flex-column align-items-center justify-content-center card-shadow">
        <div className="bg-custom-health d-flex align-items-center px-4 py-3 rounded bg-card-health">
          <span className="dashboard-text-color health-text-size">Health factor:</span>
          <span className="text-white text-style">{healthFactor}</span>
        </div>
      </div>
      <div className="mb-4 d-flex flex-row justify-content-center cards-custom">
        {cardData.map((card, index) => (
          <div key={index} className="card card-custom-styles d-flex flex-column align-item-center card-shadow">
            <header className="card-header bg-custom-color text-light text-center card-shadow">
              <div className="d-flex align-items-center justify-content-center">
                <card.icon className="card-icons rounded-circle" />
                <h1
                  className={`ms-2 icon-text-gap mb-0 text-style ${card.title === 'Borrow' ? 'borrow-text' : 'collateral-text'}`}
                >
                  {card.title}
                </h1>
              </div>
            </header>
            <div className="card-body card-body-custom">
              <div className="d-flex flex-column align-items-center bg-custom-color rounded">
                <div className="d-flex align-items-center mb-3">
                  <card.currencyIcon className="card-icons rounded-circle" />
                  <span className="ms-2 icon-text-gap text-style">{card.currencyName}</span>
                </div>
                <div className="d-flex align-items-center">
                  <span className="dashboard-text-color balance-text-size">Balance:</span>
                  <span
                    className={`ms-2 icon-text-gap text-style ${card.title === 'Borrow' ? 'borrow-text' : 'collateral-text'}`}
                  >
                    {card.balance}
                  </span>
                </div>
                {card.title === 'Collateral & Earnings' && (
                  <div className="sum-info">
                    <span className="start-sum">Start sum: {startSum} $</span>
                    <span className="current-sum">
                      Current sum: <span className={getCurrentSumColor()}>{currentSum} $</span>
                    </span>
                  </div>
                )}
              </div>
            </div>
          </div>
        ))}
      </div>
      <div>
        <button className="btn redeem-btn border-0" onClick={() => closePositionEvent()}>
          Redeem
        </button>
      </div>
    </div>
  );
};

export default Dashboard;<|MERGE_RESOLUTION|>--- conflicted
+++ resolved
@@ -1,10 +1,4 @@
-<<<<<<< HEAD
-import React from 'react';
-import { useQuery } from 'react-query';
-import axios from 'axios';
-=======
 import React, { useEffect, useState } from 'react';
->>>>>>> bab578d8
 import { ReactComponent as Star } from 'assets/particles/star.svg';
 import { ReactComponent as CollateralIcon } from 'assets/icons/collateral.svg';
 import { ReactComponent as EthIcon } from 'assets/icons/ethereum.svg';
@@ -45,12 +39,8 @@
     try {
       const response = await axiosInstance.get(`/api/get-repay-data?supply_token=ETH&wallet_id=${walletId}`);
       await closePosition(response.data);
-<<<<<<< HEAD
-      await axios.get(`${backendUrl}/api/close-position?position_id=${response.data.position_id}`);
-=======
 
       await axiosInstance.get(`/api/close-position?position_id=${response.data.position_id}`);
->>>>>>> bab578d8
     } catch (e) {
       console.error('Error during closePositionEvent', e);
     }
