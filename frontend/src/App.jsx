--- conflicted
+++ resolved
@@ -20,11 +20,7 @@
 import Stake from 'pages/vault/stake/Stake';
 import { TELEGRAM_BOT_LINK } from 'utils/constants';
 import { useCheckMobile } from 'hooks/useCheckMobile';
-<<<<<<< HEAD
-=======
-import { notifyError } from 'utils/notification';
 import PositionHistory from 'pages/spotnet/position_history/PositionHistory';
->>>>>>> e536de09
 
 
 function App() {
@@ -68,16 +64,6 @@
 
   useEffect(() => {
     if (window.Telegram?.WebApp?.initData) {
-<<<<<<< HEAD
-      getTelegramUserWalletId(window.Telegram.WebApp.initDataUnsafe.user.id).then((linked_wallet_id) => {
-        setWalletId(linked_wallet_id);
-        window.Telegram.WebApp.ready();
-      }).catch((error) => {
-        console.error('Error getting Telegram user wallet ID:', error);
-        notify('Error loading wallet', "error");
-        window.Telegram.WebApp.ready();
-      });
-=======
       getTelegramUserWalletId(window.Telegram.WebApp.initDataUnsafe.user.id)
         .then((linked_wallet_id) => {
           setWalletId(linked_wallet_id);
@@ -85,10 +71,9 @@
         })
         .catch((error) => {
           console.error('Error getting Telegram user wallet ID:', error);
-          notifyError('Error loading wallet');
+          notify('Error loading wallet', "error");
           window.Telegram.WebApp.ready();
         });
->>>>>>> e536de09
     }
   }, [window.Telegram?.WebApp?.initDataUnsafe]);
 
