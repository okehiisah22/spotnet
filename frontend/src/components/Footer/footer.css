--- conflicted
+++ resolved
@@ -30,14 +30,11 @@
   padding: 24px 0;
   background-color: var(--footer-bg-color);
   width: 100%;
-<<<<<<< HEAD
   height: auto;
-=======
   min-height: 408px;
   display: flex;
   flex-direction: column;
   justify-content: space-between;
->>>>>>> bab578d8
 }
 
 .footer-content {
@@ -63,15 +60,12 @@
   font-size: 32px;
   text-align: center;
   color: var(--footer-text-color);
-<<<<<<< HEAD
   margin-top: 16px;
 }
 
 .follow-us-text {
   margin-bottom: 0;
-=======
   margin: 16px 0 0 0;
->>>>>>> bab578d8
 }
 
 .footer-social-cards {
@@ -92,13 +86,10 @@
   align-items: center;
   gap: 6px;
   cursor: pointer;
-<<<<<<< HEAD
   background-color: var(--card-bg-color);
   transition: background-color 0.3s ease;
-=======
   background-color: var(--primary-color);
   transition: all 0.3s ease;
->>>>>>> bab578d8
   margin: 0;
 }
 
@@ -175,7 +166,6 @@
   color: var(--footer-text-color);
 }
 
-<<<<<<< HEAD
 @media (max-width: 768px) {
   .footer-container {
     /* padding: 16px 0; */
@@ -184,7 +174,6 @@
   .footer-logo {
     margin-left: 0;
     text-align: center;
-=======
 /* Tablet Styles */
 @media (max-width: 1024px) {
   .footer-container {
@@ -244,16 +233,12 @@
 
   .footer-logo svg {
     width: 120px;
->>>>>>> bab578d8
   }
 
   .follow-us-text {
     font-size: 24px;
-<<<<<<< HEAD
     margin-top: 12px;
     margin-bottom: 20px;
-=======
->>>>>>> bab578d8
   }
 
   .footer-social-cards {
@@ -261,7 +246,6 @@
   }
 
   .social-card {
-<<<<<<< HEAD
     width: 100%;
     max-width: 100px;
     height: auto;
@@ -270,7 +254,6 @@
 
   .line-text-container {
     padding: 0 16px;
-=======
     width: calc(50% - 8px);
     height: 120px;
     padding: 16px 0;
@@ -278,22 +261,16 @@
 
   .social-card p {
     font-size: 20px;
->>>>>>> bab578d8
   }
 
   .footer-line {
     margin-top: 40px;
-<<<<<<< HEAD
-=======
     margin-bottom: 12px;
->>>>>>> bab578d8
   }
 
   .footer-text {
     font-size: 16px;
   }
-<<<<<<< HEAD
-=======
 }
 
 /* Small Mobile Styles */
@@ -307,5 +284,4 @@
     width: 100%;
     max-width: 280px;
   }
->>>>>>> bab578d8
 }