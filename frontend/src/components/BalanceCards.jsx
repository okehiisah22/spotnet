import React, { useEffect, useState } from 'react';
import { ReactComponent as ETH } from '../assets/icons/ethereum.svg';
import { ReactComponent as USDC } from '../assets/icons/borrow_usdc.svg';
import { ReactComponent as STRK } from '../assets/icons/strk.svg';
import { ReactComponent as DAI } from '../assets/icons/dai.svg';
import { useMatchMedia } from 'hooks/useMatchMedia';
import { getBalances } from '../services/wallet';
import useScrollTracker from 'hooks/useScrollTracker';
import PaginationDots from './PaginationDots';

const BalanceCards = ({ walletId }) => {
  const [balances, setBalances] = useState([
    { icon: <ETH />, title: 'ETH', balance: '0.00' },
    { icon: <USDC />, title: 'USDC', balance: '0.00' },
    { icon: <STRK />, title: 'STRK', balance: '0.00' },
    { icon: <DAI />, title: 'DAI', balance: '0.00' },
  ]);

  const isMobile = useMatchMedia('(max-width: 768px)');
  const { scrollRef, activeIndex, setActiveIndex } = useScrollTracker();

  const handleDotClick = (index) => {
    setActiveIndex(index);
    const balanceContainer = scrollRef.current;
    const containerWidth = balanceContainer.offsetWidth;
    const scrollAmount = index * containerWidth;
  
    balanceContainer.scrollTo({ left: scrollAmount, behavior: "smooth" });
  };
  

  useEffect(() => {
    getBalances(walletId, setBalances);
  }, [walletId]);

  return (
    <div className='balance-card'>
    <div className="balance-container" ref={scrollRef}>
      {balances.map((balance) =>
        isMobile ? (
          <div className="balance-item" key={balance.title}>
            <div className="title-container">
              <label htmlFor="icon" className="balance-title">
              <span className="token-icon">{balance.icon}</span>
              </label>
              <label htmlFor={balance.title}>{balance.title} Balance</label>
            </div>
              <label htmlFor={balance.title}>{balance.balance}</label>
          </div>
        ) : (
          <div className="balance-item" key={balance.title}>
            <label htmlFor={balance.title} className={'balance-title'}>
<<<<<<< HEAD
            <span className="token-icon blend">{balance.icon}</span>
              {balance.title} Balance
=======
              <p className='balance-icon-wrapper'>
                {balance.icon}
              </p>
              <span>{balance.title} Balance</span>
>>>>>>> c6bbe475
            </label>
            <label htmlFor={balance.title}>{balance.balance}</label>
          </div>
        )
      )}
    </div>
      <PaginationDots
          balances={balances}
          activeIndex={activeIndex}
          onDotClick={handleDotClick}
        />
      </div>
  );
};

export default BalanceCards;<|MERGE_RESOLUTION|>--- conflicted
+++ resolved
@@ -50,15 +50,8 @@
         ) : (
           <div className="balance-item" key={balance.title}>
             <label htmlFor={balance.title} className={'balance-title'}>
-<<<<<<< HEAD
             <span className="token-icon blend">{balance.icon}</span>
               {balance.title} Balance
-=======
-              <p className='balance-icon-wrapper'>
-                {balance.icon}
-              </p>
-              <span>{balance.title} Balance</span>
->>>>>>> c6bbe475
             </label>
             <label htmlFor={balance.title}>{balance.balance}</label>
           </div>
