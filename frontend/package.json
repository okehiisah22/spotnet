--- conflicted
+++ resolved
@@ -4,10 +4,7 @@
   "private": true,
   "dependencies": {
     "@tanstack/react-query": "^5.59.16",
-<<<<<<< HEAD
     "@tanstack/react-query-devtools": "^5.59.16",
-=======
->>>>>>> eb8b4728
     "@testing-library/react": "^13.4.0",
     "@testing-library/user-event": "^13.5.0",
     "axios": "^1.7.7",
